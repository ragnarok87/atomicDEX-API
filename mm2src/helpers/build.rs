// The script here will translate some of the C headers necessary for the gradual Rust port into the corresponding Rust files.
// Going to take the *whitelisting* approach, converting just the necessary definitions, in order to keep the builds fast.

// The script is experimentally formatted with `rustfmt`. Probably not going to use `rustfmt` for the rest of the project though.

// Bindgen requirements: https://rust-lang-nursery.github.io/rust-bindgen/requirements.html
//              Windows: https://github.com/rust-lang-nursery/rustup.rs/issues/1003#issuecomment-289825927
// On build.rs: https://doc.rust-lang.org/cargo/reference/build-scripts.html

extern crate bindgen;
extern crate cc;
extern crate duct;
extern crate gstuff;
extern crate num_cpus;
#[macro_use]
extern crate unwrap;
extern crate winapi;

use duct::cmd;
use gstuff::last_modified_sec;
use std::env;
use std::fs;
use std::io::Read;
use std::iter::empty;
use std::path::{Path, PathBuf};

/// Ongoing (RLS) builds might interfere with a precise time comparison.
const SLIDE: f64 = 60.;

fn bindgen<
    'a,
    TP: AsRef<Path>,
    FI: Iterator<Item = &'a &'a str>,
    TI: Iterator<Item = &'a &'a str>,
    DI: Iterator<Item = &'a &'a str>,
>(
    from: Vec<String>,
    to: TP,
    functions: FI,
    types: TI,
    defines: DI,
) {
    // We'd like to regenerate the bindings whenever the build.rs changes, in case we changed bindgen configuration here.
    let lm_build_rs = unwrap!(last_modified_sec(&"build.rs"), "Can't stat build.rs");

    let to = to.as_ref();

    let mut lm_from = 0f64;
    for header_path in &from {
        lm_from = match last_modified_sec(&header_path) {
            Ok(sec) => lm_from.max(sec),
            Err(err) => panic!("Can't stat the header {:?}: {}", from, err),
        };
    }
    let lm_to = last_modified_sec(&to).unwrap_or(0.);
    if lm_from >= lm_to - SLIDE || lm_build_rs >= lm_to - SLIDE {
        let bindings = {
            // https://docs.rs/bindgen/0.37.*/bindgen/struct.Builder.html
            let mut builder = bindgen::builder();
            for header_path in from {
                builder = builder.header(header_path)
            }
            builder = builder.whitelist_recursively(true);
            builder = builder.layout_tests(false);
            // Currently works for functions but not for variables such as `extern uint32_t DOCKERFLAG`.
            builder = builder.generate_comments(true);
            if cfg!(windows) {
                // Normally we should be checking for `_WIN32`, but `nn_config.h` checks for `WIN32`.
                // (Note that it's okay to have WIN32 defined for 64-bit builds,
                // cf https://github.com/rust-lang-nursery/rust-bindgen/issues/1062#issuecomment-334804738).
                builder = builder.clang_arg("-D WIN32");
            }
            for name in functions {
                builder = builder.whitelist_function(name)
            }
            for name in types {
                builder = builder.whitelist_type(name)
            }
            // Looks like C defines should be whitelisted both on the function and the variable levels.
            for name in defines {
                builder = builder.whitelist_function(name);
                builder = builder.whitelist_var(name)
            }
            match builder.generate() {
                Ok(bindings) => bindings,
                Err(()) => panic!("Error generating the bindings for {:?}", to),
            }
        };

        if let Err(err) = bindings.write_to_file(to) {
            panic!("Error writing to {:?}: {}", to, err)
        }
    }
}

fn generate_bindings() {
    let _ = fs::create_dir("c_headers");

    bindgen(
        vec![
            "../../iguana/exchanges/etomicswap/etomiclib.h".into(),
            "../../iguana/exchanges/etomicswap/etomiccurl.h".into(),
        ],
        "c_headers/etomiclib.rs",
        empty(),
        [
            "AliceSendsEthPaymentInput",
            "AliceSendsErc20PaymentInput",
            "AliceReclaimsPaymentInput",
            "BobSpendsAlicePaymentInput",
            "BobSendsEthDepositInput",
            "BobSendsErc20DepositInput",
            "BobRefundsDepositInput",
            "AliceClaimsBobDepositInput",
            "BobSendsEthPaymentInput",
            "BobSendsErc20PaymentInput",
            "BobReclaimsBobPaymentInput",
            "AliceSpendsBobPaymentInput",
            "ApproveErc20Input",
            "EthTxReceipt",
            "EthTxData",
        ]
            .iter(),
        empty(),
    );

    // NB: curve25519.h and cJSON.h are needed to parse LP_include.h.
    bindgen(
        vec![
            "../../includes/curve25519.h".into(),
            "../../includes/cJSON.h".into(),
            "../../iguana/exchanges/LP_include.h".into(),
        ],
        "c_headers/LP_include.rs",
        [
            // functions
            "cJSON_Parse",
            "cJSON_GetErrorPtr",
            "cJSON_Delete",
            "LP_NXT_redeems",
            "LPinit",
            "LP_ports",
            "unbuffered_output_support",
            "calc_crc32",
            "LP_initcoins",
            "LP_mutex_init",
            "LP_tradebots_timeslice",
            "stats_JSON",
            "LP_priceinfofind",
            "prices_loop",
            "LP_autoprice_iter",
            "LP_portfolio",
            "LP_coinfind",
            "LP_portfolio_trade",
            "LP_portfolio_order",
            "LP_pricesparse",
            "LP_ticker",
            "LP_queuecommand",
<<<<<<< HEAD
            "LP_CMCbtcprice",
            "LP_fundvalue",
            "jint",
            "free_json",
=======
            "LP_coinsearch",
            "LP_autoprice",
            "LP_instantdex_deposit",
>>>>>>> 68126bca
        ]
            .iter(),
        // types
        ["_bits256", "cJSON", "iguana_info",].iter(),
        [
            // defines
            "bitcoind_RPC_inittime",
            "GLOBAL_DBDIR",
            "DOCKERFLAG",
            "USERHOME",
            "LP_profitratio",
            "LP_RPCPORT",
            "LP_MAXPRICEINFOS",
            "LP_showwif",
            "IAMLP",
            "LP_gui",
            "LP_canbind",
            "LP_fixed_pairport",
            "LP_myipaddr",
            "LP_myipaddr_from_command_line",
            "LP_autoprices",
            "num_LP_autorefs",
            "LP_STOP_RECEIVED",
            "IPC_ENDPOINT",
            "SPAWN_RPC",
<<<<<<< HEAD
            "LP_autorefs",
=======
            "G",
>>>>>>> 68126bca
        ]
            .iter(),
    );

    bindgen(
        vec!["../../crypto777/OS_portable.h".into()],
        "c_headers/OS_portable.rs",
        [
            "OS_init",
            "OS_ensure_directory",
            "OS_compatible_path",
            "calc_ipbits",
        ]
            .iter(),
        empty(),
        empty(),
    );
    bindgen(
        vec!["../../crypto777/nanosrc/nn.h".into()],
        "c_headers/nn.rs",
        ["nn_socket", "nn_connect", "nn_recv", "nn_freemsg"].iter(),
        empty(),
        ["AF_SP", "NN_PAIR"].iter(),
    );
}

/// The build script will usually help us by putting the MarketMaker version
/// into the "MM_VERSION" environment or the "MM_VERSION" file.
/// If neither is there then we're probably in a non-released, local development branch
/// (we're using the "UNKNOWN" version designator then).
/// This function ensures that we have the "MM_VERSION" variable during the build.
fn mm_version() -> String {
    if let Some(have) = option_env!("MM_VERSION") {
        // The variable is already there.
        return have.into();
    }

    // Try to load the variable from the file.
    let mut buf;
    let version = if let Ok(mut file) = fs::File::open("../../MM_VERSION") {
        buf = String::new();
        unwrap!(file.read_to_string(&mut buf), "Can't read from MM_VERSION");
        buf.trim()
    } else {
        "UNKNOWN"
    };
    println!("cargo:rustc-env=MM_VERSION={}", version);
    version.into()
}

/// Formats a vector of command-line arguments into a printable string, for the build log.
fn show_args<'a, I: IntoIterator<Item = &'a String>>(args: I) -> String {
    use std::fmt::Write;
    let mut buf = String::new();
    for arg in args {
        if arg.contains(' ') {
            let _ = write!(&mut buf, " \"{}\"", arg);
        } else {
            buf.push(' ');
            buf.push_str(arg)
        }
    }
    buf
}

/// See if we have the required libraries.
#[cfg(windows)]
fn windows_requirements() {
    use std::ffi::OsString;
    use std::mem::uninitialized;
    use std::os::windows::ffi::OsStringExt;
    use std::path::Path;
    // https://msdn.microsoft.com/en-us/library/windows/desktop/ms724373(v=vs.85).aspx
    use winapi::um::sysinfoapi::GetSystemDirectoryW;

    let system = {
        let mut buf: [u16; 1024] = unsafe { uninitialized() };
        let len = unsafe { GetSystemDirectoryW(buf.as_mut_ptr(), (buf.len() - 1) as u32) };
        if len <= 0 {
            panic!("!GetSystemDirectoryW")
        }
        let len = len as usize;
        let system = OsString::from_wide(&buf[0..len]);
        Path::new(&system).to_path_buf()
    };
    eprintln!("windows_requirements] System directory is {:?}.", system);

    // `msvcr100.dll` is required by `ftp://sourceware.org/pub/pthreads-win32/prebuilt-dll-2-9-1-release/dll/x64/pthreadVC2.dll`
    let msvcr100 = system.join("msvcr100.dll");
    if !msvcr100.exists() {
        panic! ("msvcr100.dll is missing. \
            You can install it from https://www.microsoft.com/en-us/download/details.aspx?id=14632.");
    }

    // I don't exactly know what DLLs this download installs. Probably "msvcp140...". Might prove useful later.
    //You can install it from https://aka.ms/vs/15/release/vc_redist.x64.exe,
    //see https://support.microsoft.com/en-us/help/2977003/the-latest-supported-visual-c-downloads
}

#[cfg(not(windows))]
fn windows_requirements() {}

/// SuperNET's root.
fn root() -> PathBuf {
    let helpers = Path::new(env!("CARGO_MANIFEST_DIR"));
    let super_net = helpers.join("../..");
    let super_net = match super_net.canonicalize() {
        Ok(p) => p,
        Err(err) => panic!("Can't canonicalize {:?}: {}", super_net, err),
    };
    // On Windows we're getting these "\\?\" paths from canonicalize but they aren't any good for CMake.
    if cfg!(windows) {
        let s = path2s(super_net);
        Path::new(if s.starts_with(r"\\?\") {
            &s[4..]
        } else {
            &s[..]
        }).into()
    } else {
        super_net
    }
}

/// Absolute path taken from SuperNET's root + `path`.  
fn rabs(rrel: &str) -> PathBuf {
    root().join(rrel)
}

fn path2s(path: PathBuf) -> String {
    unwrap!(path.to_str(), "Non-stringy path {:?}", path).into()
}

/// Build helper C code.
///
/// I think "git clone ... && cargo build" should be enough to start hacking on the Rust code.
///
/// For now we're building the Structured Exception Handling code here,
/// but in the future we might subsume the rest of the C build under build.rs.
fn build_c_code(mm_version: &str) {
    // Link in the Windows-specific crash handling code.

    if cfg!(windows) {
        let lm_build_rs = unwrap!(last_modified_sec(&"build.rs"), "Can't stat build.rs");
        let lm_seh = unwrap!(last_modified_sec(&"seh.c"), "Can't stat seh.c");
        let out_dir = unwrap!(env::var("OUT_DIR"), "!OUT_DIR");
        let lib_path = Path::new(&out_dir).join("libseh.a");
        let lm_lib = last_modified_sec(&lib_path).unwrap_or(0.);
        if lm_build_rs.max(lm_seh) >= lm_lib - SLIDE {
            cc::Build::new().file("seh.c").warnings(true).compile("seh");
        }
        println!("cargo:rustc-link-lib=static=seh");
        println!("cargo:rustc-link-search=native={}", out_dir);
    }

    // The MM1 library.

    let _ = fs::create_dir(root().join("build"));
    let _ = fs::create_dir_all(root().join("target/debug"));

    // NB: With "duct 0.11.0" the `let _` variable binding is necessary in order for the build not to fall detached into background.
    let mut cmake_prep_args: Vec<String> = Vec::new();
    if cfg!(windows) {
        // To flush the build problems early we explicitly specify that we want a 64-bit MSVC build and not a GNU or 32-bit one.
        cmake_prep_args.push("-G".into());
        cmake_prep_args.push("Visual Studio 15 2017 Win64".into());
    }
    if env::var_os("CARGO_FEATURE_ETOMIC").is_some() {
        // cargo build -vv --features etomic
        cmake_prep_args.push("-DETOMIC=ON".into());
    }
    cmake_prep_args.push(format!("-DMM_VERSION={}", mm_version));
    cmake_prep_args.push("-DCMAKE_BUILD_TYPE=Debug".into());
    cmake_prep_args.push("..".into());
    eprintln!("$ cmake{}", show_args(&cmake_prep_args));
    let _ = unwrap!(
        cmd("cmake", cmake_prep_args).dir(root().join ("build"))
        .stdout_to_stderr()  // NB: stderr is visible through "cargo build -vv".
        .run(),
        "!cmake"
    );

    let mut cmake_args: Vec<String> = vec![
        "--build".into(),
        ".".into(),
        "--target".into(),
        "marketmaker-mainnet-lib".into(),
    ];
    if !cfg!(windows) {
        // Doesn't currently work on AppVeyor.
        cmake_args.push("-j".into());
        cmake_args.push(format!("{}", num_cpus::get()));
    }
    eprintln!("$ cmake{}", show_args(&cmake_args));
    let _ = unwrap!(
        cmd("cmake", cmake_args).dir(root().join ("build"))
        .stdout_to_stderr()  // NB: stderr is visible through "cargo build -vv".
        .run(),
        "!cmake"
    );

    println!("cargo:rustc-link-lib=static=marketmaker-mainnet-lib");

    // Link in the libraries needed for MM1.

    println!("cargo:rustc-link-lib=static=libcrypto777");
    println!("cargo:rustc-link-lib=static=libjpeg");
    //Already linked from etomicrs->ethkey->eth-secp256k1//println!("cargo:rustc-link-lib=static=libsecp256k1");

    if cfg!(windows) {
        println!("cargo:rustc-link-search=native={}", path2s(rabs("x64")));
        // When building locally with CMake 3.12.0 on Windows the artefacts are created in the "Debug" folders:
        println!(
            "cargo:rustc-link-search=native={}",
            path2s(rabs("build/iguana/exchanges/Debug"))
        );
        println!(
            "cargo:rustc-link-search=native={}",
            path2s(rabs("build/crypto777/Debug"))
        );
        println!(
            "cargo:rustc-link-search=native={}",
            path2s(rabs("build/crypto777/jpeg/Debug"))
        );
    // https://stackoverflow.com/a/10234077/257568
    //println!(r"cargo:rustc-link-search=native=c:\Program Files (x86)\Microsoft Visual Studio\2017\BuildTools\VC\Tools\MSVC\14.14.26428\lib\x64");
    } else {
        println!(
            "cargo:rustc-link-search=native={}",
            path2s(rabs("build/iguana/exchanges"))
        );
        println!(
            "cargo:rustc-link-search=native={}",
            path2s(rabs("build/crypto777"))
        );
        println!(
            "cargo:rustc-link-search=native={}",
            path2s(rabs("build/crypto777/jpeg"))
        );
        println!(
            "cargo:rustc-link-search=native={}",
            path2s(rabs("build/nanomsg-build"))
        );
    }

    println!(
        "cargo:rustc-link-lib={}",
        if cfg!(windows) { "libcurl" } else { "curl" }
    );
    if cfg!(windows) {
        // https://sourceware.org/pthreads-win32/
        // ftp://sourceware.org/pub/pthreads-win32/prebuilt-dll-2-9-1-release/
        println!("cargo:rustc-link-lib=pthreadVC2");
        println!("cargo:rustc-link-lib=static=nanomsg");
        println!("cargo:rustc-link-lib=mswsock"); // For nanomsg.
        unwrap!(
            fs::copy(
                root().join("x64/pthreadVC2.dll"),
                root().join("target/debug/pthreadVC2.dll")
            ),
            "Can't copy pthreadVC2.dll"
        );
        unwrap!(
            fs::copy(
                root().join("x64/libcurl.dll"),
                root().join("target/debug/libcurl.dll")
            ),
            "Can't copy libcurl.dll"
        );
    } else {
        println!("cargo:rustc-link-lib=crypto");
        println!("cargo:rustc-link-lib=static=nanomsg");
    }
}

fn main() {
    // NB: `rerun-if-changed` will ALWAYS invoke the build.rs if the target does not exists.
    // cf. https://github.com/rust-lang/cargo/issues/4514#issuecomment-330976605
    //     https://github.com/rust-lang/cargo/issues/4213#issuecomment-310697337
    // `RUST_LOG=cargo::core::compiler::fingerprint cargo build` shows the fingerprit files used.

    // Rebuild when we work with C files.
    println!(
        "rerun-if-changed={}",
        path2s(rabs("iguana/exchanges/etomicswap"))
    );
    println!("rerun-if-changed={}", path2s(rabs("iguana/exchanges")));
    println!("rerun-if-changed={}", path2s(rabs("iguana/secp256k1")));
    println!("rerun-if-changed={}", path2s(rabs("crypto777")));
    println!("rerun-if-changed={}", path2s(rabs("crypto777/jpeg")));
    println!("rerun-if-changed={}", path2s(rabs("OSlibs/win")));
    println!("rerun-if-changed={}", path2s(rabs("CMakeLists.txt")));

    // NB: Using `rerun-if-env-changed` disables the default dependency heuristics.
    // cf. https://github.com/rust-lang/cargo/issues/4587
    // We should avoid using it for now.

    // Rebuild when we change certain features.
    //println!("rerun-if-env-changed=CARGO_FEATURE_ETOMIC");
    //println!("rerun-if-env-changed=CARGO_FEATURE_NOP");

    // Used with mm2-nop.rs in order to separately the dependencies build from the MM1 C build.
    if env::var_os("CARGO_FEATURE_NOP").is_some() {
        return;
    }

    windows_requirements();
    let mm_version = mm_version();
    build_c_code(&mm_version);
    generate_bindings();
}<|MERGE_RESOLUTION|>--- conflicted
+++ resolved
@@ -156,16 +156,13 @@
             "LP_pricesparse",
             "LP_ticker",
             "LP_queuecommand",
-<<<<<<< HEAD
             "LP_CMCbtcprice",
             "LP_fundvalue",
             "jint",
             "free_json",
-=======
             "LP_coinsearch",
             "LP_autoprice",
             "LP_instantdex_deposit",
->>>>>>> 68126bca
         ]
             .iter(),
         // types
@@ -191,11 +188,8 @@
             "LP_STOP_RECEIVED",
             "IPC_ENDPOINT",
             "SPAWN_RPC",
-<<<<<<< HEAD
             "LP_autorefs",
-=======
             "G",
->>>>>>> 68126bca
         ]
             .iter(),
     );
