use crate::eth::{self, u256_to_big_decimal, wei_from_big_decimal, TryToAddress};
use crate::qrc20::rpc_clients::{LogEntry, Qrc20ElectrumOps, Qrc20NativeOps, Qrc20RpcOps, TopicFilter, TxReceipt,
                                ViewContractCallType};
use crate::utxo::qtum::QtumBasedCoin;
use crate::utxo::rpc_clients::{ElectrumClient, NativeClient, UnspentInfo, UtxoRpcClientEnum, UtxoRpcClientOps};
use crate::utxo::utxo_common::{self, big_decimal_from_sat};
<<<<<<< HEAD
use crate::utxo::{qtum, sign_tx, utxo_fields_from_conf_and_request, ActualTxFee, AdditionalTxData, FeePolicy,
                  GenerateTransactionError, RecentlySpentOutPoints, UtxoAddressFormat, UtxoCoinFields, UtxoCommonOps,
                  UtxoTx, VerboseTransactionFrom, UTXO_LOCK};
=======
use crate::utxo::{coin_daemon_data_dir, qtum, sign_tx, ActualTxFee, AdditionalTxData, FeePolicy,
                  GenerateTransactionError, UtxoAddressFormat, UtxoCoinBuilder, UtxoCoinFields, UtxoCommonOps, UtxoTx,
                  VerboseTransactionFrom, UTXO_LOCK};
>>>>>>> b6b92825
use crate::{FoundSwapTxSpend, HistorySyncState, MarketCoinOps, MmCoin, SwapOps, TradeFee, TransactionDetails,
            TransactionEnum, TransactionFut, ValidateAddressResult, WithdrawFee, WithdrawRequest};
use async_trait::async_trait;
use bigdecimal::BigDecimal;
use bitcrypto::{dhash160, sha256};
use chain::TransactionOutput;
use common::block_on;
use common::executor::Timer;
use common::jsonrpc_client::{JsonRpcClient, JsonRpcError, JsonRpcRequest, RpcRes};
use common::mm_ctx::MmArc;
use ethabi::{Function, Token};
use ethereum_types::{H160, U256};
use futures::compat::Future01CompatExt;
use futures::lock::MutexGuard as AsyncMutexGuard;
use futures::{FutureExt, TryFutureExt};
use futures01::Future;
use gstuff::now_ms;
use keys::bytes::Bytes as ScriptBytes;
use keys::{Address as UtxoAddress, Address, Public};
#[cfg(test)] use mocktopus::macros::*;
use rpc::v1::types::{Bytes as BytesJson, Transaction as RpcTransaction, H160 as H160Json, H256 as H256Json};
use script::{Builder as ScriptBuilder, Opcode, Script, TransactionInputSigner};
use script_pubkey::generate_contract_call_script_pubkey;
use serde_json::{self as json, Value as Json};
use serialization::deserialize;
use serialization::serialize;
use std::ops::{Deref, Neg};
use std::path::PathBuf;
use std::str::FromStr;
use std::sync::Arc;

mod history;
#[cfg(test)] mod qrc20_tests;
pub mod rpc_clients;
mod script_pubkey;
mod swap;

/// Qtum amount is always 0 for the QRC20 UTXO outputs,
/// because we should pay only a fee in Qtum to send the QRC20 transaction.
const OUTPUT_QTUM_AMOUNT: u64 = 0;
const QRC20_GAS_LIMIT_DEFAULT: u64 = 100_000;
const QRC20_GAS_PRICE_DEFAULT: u64 = 40;
const QRC20_SWAP_GAS_REQUIRED: u64 = QRC20_GAS_LIMIT_DEFAULT * 3;
const QRC20_DUST: u64 = 0;
// Keccak-256 hash of `Transfer` event
const QRC20_TRANSFER_TOPIC: &str = "ddf252ad1be2c89b69c2b068fc378daa952ba7f163c4a11628f55a4df523b3ef";
const QRC20_PAYMENT_SENT_TOPIC: &str = "ccc9c05183599bd3135da606eaaf535daffe256e9de33c048014cffcccd4ad57";
const QRC20_RECEIVER_SPENT_TOPIC: &str = "36c177bcb01c6d568244f05261e2946c8c977fa50822f3fa098c470770ee1f3e";
const QRC20_SENDER_REFUNDED_TOPIC: &str = "1797d500133f8e427eb9da9523aa4a25cb40f50ebc7dbda3c7c81778973f35ba";

struct Qrc20CoinBuilder<'a> {
    ctx: &'a MmArc,
    ticker: &'a str,
    conf: &'a Json,
    req: &'a Json,
    priv_key: &'a [u8],
    platform: String,
    contract_address: H160,
}

impl<'a> Qrc20CoinBuilder<'a> {
    pub fn new(
        ctx: &'a MmArc,
        ticker: &'a str,
        conf: &'a Json,
        req: &'a Json,
        priv_key: &'a [u8],
        platform: String,
        contract_address: H160,
    ) -> Qrc20CoinBuilder<'a> {
        Qrc20CoinBuilder {
            ctx,
            ticker,
            conf,
            req,
            priv_key,
            platform,
            contract_address,
        }
    }
}

impl Qrc20CoinBuilder<'_> {
    fn swap_contract_address(&self) -> Result<H160, String> {
        match self.req()["swap_contract_address"].as_str() {
            Some(address) => qtum::contract_addr_from_str(address).map_err(|e| ERRL!("{}", e)),
            None => return ERR!("\"swap_contract_address\" field is expected"),
        }
    }
}

#[async_trait]
impl UtxoCoinBuilder for Qrc20CoinBuilder<'_> {
    type ResultCoin = Qrc20Coin;

    async fn build(self) -> Result<Self::ResultCoin, String> {
        let swap_contract_address = try_s!(self.swap_contract_address());
        let utxo = try_s!(self.build_utxo_fields().await);
        let inner = Qrc20CoinFields {
            utxo,
            platform: self.platform,
            contract_address: self.contract_address,
            swap_contract_address,
        };
        Ok(Qrc20Coin(Arc::new(inner)))
    }

    fn ctx(&self) -> &MmArc { self.ctx }

    fn conf(&self) -> &Json { self.conf }

    fn req(&self) -> &Json { self.req }

    fn ticker(&self) -> &str { self.ticker }

    fn priv_key(&self) -> &[u8] { self.priv_key }

    fn address_format(&self) -> Result<UtxoAddressFormat, String> { Ok(UtxoAddressFormat::Standard) }

    async fn decimals(&self, rpc_client: &UtxoRpcClientEnum) -> Result<u8, String> {
        if let Some(d) = self.conf()["decimals"].as_u64() {
            return Ok(d as u8);
        }

        rpc_client
            .token_decimals(&self.contract_address)
            .compat()
            .await
            .map_err(|e| ERRL!("{}", e))
    }

    fn dust_amount(&self) -> u64 { QRC20_DUST }

    #[cfg(feature = "native")]
    fn confpath(&self) -> Result<PathBuf, String> {
        // Documented at https://github.com/jl777/coins#bitcoin-protocol-specific-json
        // "USERHOME/" prefix should be replaced with the user's home folder.
        let declared_confpath = match self.conf()["confpath"].as_str() {
            Some(path) if !path.is_empty() => path.trim(),
            _ => {
                let is_asset_chain = false;
                let platform = self.platform.to_lowercase();
                let data_dir = coin_daemon_data_dir(&platform, is_asset_chain);

                let confname = format!("{}.conf", platform);
                return Ok(data_dir.join(&confname[..]));
            },
        };

        let (confpath, rel_to_home) = if declared_confpath.starts_with("~/") {
            (&declared_confpath[2..], true)
        } else if declared_confpath.starts_with("USERHOME/") {
            (&declared_confpath[9..], true)
        } else {
            (declared_confpath, false)
        };

        if rel_to_home {
            let home = try_s!(dirs::home_dir().ok_or("Can not detect the user home directory"));
            Ok(home.join(confpath))
        } else {
            Ok(confpath.into())
        }
    }
}

pub async fn qrc20_coin_from_conf_and_request(
    ctx: &MmArc,
    ticker: &str,
    platform: &str,
    conf: &Json,
    req: &Json,
    priv_key: &[u8],
    contract_address: H160,
) -> Result<Qrc20Coin, String> {
    let builder = Qrc20CoinBuilder::new(ctx, ticker, conf, req, priv_key, platform.to_owned(), contract_address);
    builder.build().await
}

#[derive(Debug)]
pub struct Qrc20CoinFields {
    pub utxo: UtxoCoinFields,
    pub platform: String,
    pub contract_address: H160,
    pub swap_contract_address: H160,
}

#[derive(Clone, Debug)]
pub struct Qrc20Coin(Arc<Qrc20CoinFields>);

impl Deref for Qrc20Coin {
    type Target = Qrc20CoinFields;
    fn deref(&self) -> &Qrc20CoinFields { &*self.0 }
}

impl AsRef<UtxoCoinFields> for Qrc20Coin {
    fn as_ref(&self) -> &UtxoCoinFields { &self.utxo }
}

impl qtum::QtumBasedCoin for Qrc20Coin {}

#[derive(Clone, Debug, PartialEq)]
pub struct ContractCallOutput {
    pub value: u64,
    pub script_pubkey: ScriptBytes,
    pub gas_limit: u64,
    pub gas_price: u64,
}

impl From<ContractCallOutput> for TransactionOutput {
    fn from(out: ContractCallOutput) -> Self {
        TransactionOutput {
            value: out.value,
            script_pubkey: out.script_pubkey,
        }
    }
}

/// Functions of ERC20/EtomicSwap smart contracts that may change the blockchain state.
#[derive(Debug, Eq, PartialEq)]
pub enum MutContractCallType {
    Transfer,
    Erc20Payment,
    ReceiverSpend,
    SenderRefund,
}

impl MutContractCallType {
    fn as_function_name(&self) -> &'static str {
        match self {
            MutContractCallType::Transfer => "transfer",
            MutContractCallType::Erc20Payment => "erc20Payment",
            MutContractCallType::ReceiverSpend => "receiverSpend",
            MutContractCallType::SenderRefund => "senderRefund",
        }
    }

    fn as_function(&self) -> &'static Function {
        match self {
            MutContractCallType::Transfer => unwrap!(eth::ERC20_CONTRACT.function(self.as_function_name())),
            MutContractCallType::Erc20Payment
            | MutContractCallType::ReceiverSpend
            | MutContractCallType::SenderRefund => unwrap!(eth::SWAP_CONTRACT.function(self.as_function_name())),
        }
    }

    pub fn from_script_pubkey(script: &[u8]) -> Result<Option<MutContractCallType>, String> {
        lazy_static! {
            static ref TRANSFER_SHORT_SIGN: [u8; 4] =
                eth::ERC20_CONTRACT.function("transfer").unwrap().short_signature();
            static ref ERC20_PAYMENT_SHORT_SIGN: [u8; 4] =
                eth::SWAP_CONTRACT.function("erc20Payment").unwrap().short_signature();
            static ref RECEIVER_SPEND_SHORT_SIGN: [u8; 4] =
                eth::SWAP_CONTRACT.function("receiverSpend").unwrap().short_signature();
            static ref SENDER_REFUND_SHORT_SIGN: [u8; 4] =
                eth::SWAP_CONTRACT.function("senderRefund").unwrap().short_signature();
        }

        if script.len() < 4 {
            return ERR!("Length of the script pubkey less than 4: {:?}", script);
        }

        if script.starts_with(TRANSFER_SHORT_SIGN.as_ref()) {
            return Ok(Some(MutContractCallType::Transfer));
        }
        if script.starts_with(ERC20_PAYMENT_SHORT_SIGN.as_ref()) {
            return Ok(Some(MutContractCallType::Erc20Payment));
        }
        if script.starts_with(RECEIVER_SPEND_SHORT_SIGN.as_ref()) {
            return Ok(Some(MutContractCallType::ReceiverSpend));
        }
        if script.starts_with(SENDER_REFUND_SHORT_SIGN.as_ref()) {
            return Ok(Some(MutContractCallType::SenderRefund));
        }
        Ok(None)
    }

    #[allow(dead_code)]
    fn short_signature(&self) -> [u8; 4] { self.as_function().short_signature() }
}

struct GenerateQrc20TxResult {
    signed: UtxoTx,
    miner_fee: u64,
    gas_fee: u64,
}

impl Qrc20Coin {
    /// `gas_fee` should be calculated by: gas_limit * gas_price * (count of contract calls),
    /// or should be sum of gas fee of all contract calls.
    pub async fn get_qrc20_tx_fee(&self, gas_fee: u64) -> Result<u64, String> {
        match try_s!(self.get_tx_fee().await) {
            ActualTxFee::Fixed(amount) | ActualTxFee::Dynamic(amount) => Ok(amount + gas_fee),
        }
    }

    /// Generate and send a transaction with the specified UTXO outputs.
    /// Note this function locks the `UTXO_LOCK`.
    pub async fn send_contract_calls(&self, outputs: Vec<ContractCallOutput>) -> Result<TransactionEnum, String> {
        // TODO: we need to somehow refactor it using RecentlySpentOutpoints cache
        // Move over all QRC20 tokens should share the same cache with each other and base QTUM coin
        let _utxo_lock = UTXO_LOCK.lock().await;

        let GenerateQrc20TxResult { signed, .. } = try_s!(self.generate_qrc20_transaction(outputs).await);
        let _tx = try_s!(self.utxo.rpc_client.send_transaction(&signed).compat().await);
        Ok(signed.into())
    }

    /// Generate Qtum UTXO transaction with contract calls.
    /// Note: lock the UTXO_LOCK mutex before this function will be called.
    async fn generate_qrc20_transaction(
        &self,
        outputs: Vec<ContractCallOutput>,
    ) -> Result<GenerateQrc20TxResult, String> {
        let unspents = try_s!(self
            .ordered_mature_unspents(&self.utxo.my_address)
            .compat()
            .await
            .map_err(|e| ERRL!("{}", e)));

        // None seems that the generate_transaction() should request estimated fee for Kbyte
        let actual_tx_fee = None;
        let gas_fee = outputs
            .iter()
            .fold(0, |gas_fee, output| gas_fee + output.gas_limit * output.gas_price);
        let fee_policy = FeePolicy::SendExact;

        let outputs = outputs.into_iter().map(|output| output.into()).collect();
        let (unsigned, data) = self
            .generate_transaction(unspents, outputs, fee_policy, actual_tx_fee, Some(gas_fee))
            .await
            .map_err(|e| match &e {
                GenerateTransactionError::EmptyUtxoSet => ERRL!("Not enough {} to Pay Fee: {}", self.platform, e),
                GenerateTransactionError::NotSufficientBalance { description } => {
                    ERRL!("Not enough {} to Pay Fee: {}", self.platform, description)
                },
                e => ERRL!("{}", e),
            })?;
        let prev_script = ScriptBuilder::build_p2pkh(&self.utxo.my_address.hash);
        let signed = try_s!(sign_tx(
            unsigned,
            &self.utxo.key_pair,
            prev_script,
            self.utxo.signature_version,
            self.utxo.fork_id
        ));
        Ok(GenerateQrc20TxResult {
            signed,
            miner_fee: data.fee_amount,
            gas_fee,
        })
    }

    fn transfer_output(
        &self,
        to_addr: H160,
        amount: U256,
        gas_limit: u64,
        gas_price: u64,
    ) -> Result<ContractCallOutput, String> {
        let function = try_s!(eth::ERC20_CONTRACT.function("transfer"));
        let params = try_s!(function.encode_input(&[Token::Address(to_addr), Token::Uint(amount)]));

        let script_pubkey = try_s!(generate_contract_call_script_pubkey(
            &params,
            gas_limit,
            gas_price,
            &self.contract_address,
        ))
        .to_bytes();

        Ok(ContractCallOutput {
            value: OUTPUT_QTUM_AMOUNT,
            script_pubkey,
            gas_limit,
            gas_price,
        })
    }
}

#[cfg_attr(test, mockable)]
#[async_trait]
impl UtxoCommonOps for Qrc20Coin {
    /// Get only QTUM transaction fee.
    async fn get_tx_fee(&self) -> Result<ActualTxFee, JsonRpcError> { utxo_common::get_tx_fee(&self.utxo).await }

    async fn get_htlc_spend_fee(&self) -> Result<u64, String> { utxo_common::get_htlc_spend_fee(self).await }

    fn addresses_from_script(&self, script: &Script) -> Result<Vec<UtxoAddress>, String> {
        utxo_common::addresses_from_script(&self.utxo, script)
    }

    fn denominate_satoshis(&self, satoshi: i64) -> f64 { utxo_common::denominate_satoshis(&self.utxo, satoshi) }

    fn my_public_key(&self) -> &Public { self.utxo.key_pair.public() }

    fn display_address(&self, address: &UtxoAddress) -> Result<String, String> {
        utxo_common::display_address(&self.utxo, address)
    }

    fn address_from_str(&self, address: &str) -> Result<UtxoAddress, String> {
        utxo_common::address_from_str(&self.utxo, address)
    }

    async fn get_current_mtp(&self) -> Result<u32, String> { utxo_common::get_current_mtp(&self.utxo).await }

    fn is_unspent_mature(&self, output: &RpcTransaction) -> bool { self.is_qtum_unspent_mature(output) }

    /// Generate UTXO transaction with specified unspent inputs and specified outputs.
    async fn generate_transaction(
        &self,
        utxos: Vec<UnspentInfo>,
        outputs: Vec<TransactionOutput>,
        fee_policy: FeePolicy,
        fee: Option<ActualTxFee>,
        gas_fee: Option<u64>,
    ) -> Result<(TransactionInputSigner, AdditionalTxData), GenerateTransactionError> {
        utxo_common::generate_transaction(self, utxos, outputs, fee_policy, fee, gas_fee).await
    }

    async fn calc_interest_if_required(
        &self,
        unsigned: TransactionInputSigner,
        data: AdditionalTxData,
        my_script_pub: ScriptBytes,
    ) -> Result<(TransactionInputSigner, AdditionalTxData), String> {
        utxo_common::calc_interest_if_required(self, unsigned, data, my_script_pub).await
    }

    fn p2sh_spending_tx(
        &self,
        prev_transaction: UtxoTx,
        redeem_script: ScriptBytes,
        outputs: Vec<TransactionOutput>,
        script_data: Script,
        sequence: u32,
    ) -> Result<UtxoTx, String> {
        utxo_common::p2sh_spending_tx(
            &self.utxo,
            prev_transaction,
            redeem_script,
            outputs,
            script_data,
            sequence,
        )
    }

    fn ordered_mature_unspents(
        &self,
        address: &UtxoAddress,
    ) -> Box<dyn Future<Item = Vec<UnspentInfo>, Error = String> + Send> {
        Box::new(
            utxo_common::ordered_mature_unspents(self.clone(), address.clone())
                .boxed()
                .compat(),
        )
    }

    fn get_verbose_transaction_from_cache_or_rpc(
        &self,
        txid: H256Json,
    ) -> Box<dyn Future<Item = VerboseTransactionFrom, Error = String> + Send> {
        let selfi = self.clone();
        let fut = async move { utxo_common::get_verbose_transaction_from_cache_or_rpc(&selfi.utxo, txid).await };
        Box::new(fut.boxed().compat())
    }

    async fn cache_transaction_if_possible(&self, tx: &RpcTransaction) -> Result<(), String> {
        utxo_common::cache_transaction_if_possible(&self.utxo, tx).await
    }

    async fn list_unspent_ordered<'a>(
        &'a self,
        address: &Address,
    ) -> Result<(Vec<UnspentInfo>, AsyncMutexGuard<'a, RecentlySpentOutPoints>), String> {
        utxo_common::list_unspent_ordered(self, address).await
    }
}

impl SwapOps for Qrc20Coin {
    fn send_taker_fee(&self, fee_addr: &[u8], amount: BigDecimal) -> TransactionFut {
        let to_address = try_fus!(self.contract_address_from_raw_pubkey(fee_addr));
        let amount = try_fus!(wei_from_big_decimal(&amount, self.utxo.decimals));
        let transfer_output =
            try_fus!(self.transfer_output(to_address, amount, QRC20_GAS_LIMIT_DEFAULT, QRC20_GAS_PRICE_DEFAULT));
        let outputs = vec![transfer_output];

        let selfi = self.clone();
        let fut = async move { selfi.send_contract_calls(outputs).await };

        Box::new(fut.boxed().compat())
    }

    fn send_maker_payment(
        &self,
        time_lock: u32,
        taker_pub: &[u8],
        secret_hash: &[u8],
        amount: BigDecimal,
        swap_contract_address: &Option<BytesJson>,
    ) -> TransactionFut {
        let taker_addr = try_fus!(self.contract_address_from_raw_pubkey(taker_pub));
        let id = qrc20_swap_id(time_lock, secret_hash);
        let value = try_fus!(wei_from_big_decimal(&amount, self.utxo.decimals));
        let secret_hash = Vec::from(secret_hash);
        let swap_contract_address = try_fus!(swap_contract_address.try_to_address());

        let selfi = self.clone();
        let fut = async move {
            selfi
                .send_hash_time_locked_payment(id, value, time_lock, secret_hash, taker_addr, swap_contract_address)
                .await
        };
        Box::new(fut.boxed().compat())
    }

    fn send_taker_payment(
        &self,
        time_lock: u32,
        maker_pub: &[u8],
        secret_hash: &[u8],
        amount: BigDecimal,
        swap_contract_address: &Option<BytesJson>,
    ) -> TransactionFut {
        let maker_addr = try_fus!(self.contract_address_from_raw_pubkey(maker_pub));
        let id = qrc20_swap_id(time_lock, secret_hash);
        let value = try_fus!(wei_from_big_decimal(&amount, self.utxo.decimals));
        let secret_hash = Vec::from(secret_hash);
        let swap_contract_address = try_fus!(swap_contract_address.try_to_address());

        let selfi = self.clone();
        let fut = async move {
            selfi
                .send_hash_time_locked_payment(id, value, time_lock, secret_hash, maker_addr, swap_contract_address)
                .await
        };
        Box::new(fut.boxed().compat())
    }

    fn send_maker_spends_taker_payment(
        &self,
        taker_payment_tx: &[u8],
        _time_lock: u32,
        _taker_pub: &[u8],
        secret: &[u8],
        swap_contract_address: &Option<BytesJson>,
    ) -> TransactionFut {
        let payment_tx: UtxoTx = try_fus!(deserialize(taker_payment_tx).map_err(|e| ERRL!("{:?}", e)));
        let swap_contract_address = try_fus!(swap_contract_address.try_to_address());
        let secret = secret.to_vec();

        let selfi = self.clone();
        let fut = async move {
            selfi
                .spend_hash_time_locked_payment(payment_tx, swap_contract_address, secret)
                .await
        };
        Box::new(fut.boxed().compat())
    }

    fn send_taker_spends_maker_payment(
        &self,
        maker_payment_tx: &[u8],
        _time_lock: u32,
        _maker_pub: &[u8],
        secret: &[u8],
        swap_contract_address: &Option<BytesJson>,
    ) -> TransactionFut {
        let payment_tx: UtxoTx = try_fus!(deserialize(maker_payment_tx).map_err(|e| ERRL!("{:?}", e)));
        let secret = secret.to_vec();
        let swap_contract_address = try_fus!(swap_contract_address.try_to_address());

        let selfi = self.clone();
        let fut = async move {
            selfi
                .spend_hash_time_locked_payment(payment_tx, swap_contract_address, secret)
                .await
        };
        Box::new(fut.boxed().compat())
    }

    fn send_taker_refunds_payment(
        &self,
        taker_payment_tx: &[u8],
        _time_lock: u32,
        _maker_pub: &[u8],
        _secret_hash: &[u8],
        swap_contract_address: &Option<BytesJson>,
    ) -> TransactionFut {
        let payment_tx: UtxoTx = try_fus!(deserialize(taker_payment_tx).map_err(|e| ERRL!("{:?}", e)));
        let swap_contract_address = try_fus!(swap_contract_address.try_to_address());

        let selfi = self.clone();
        let fut = async move {
            selfi
                .refund_hash_time_locked_payment(swap_contract_address, payment_tx)
                .await
        };
        Box::new(fut.boxed().compat())
    }

    fn send_maker_refunds_payment(
        &self,
        maker_payment_tx: &[u8],
        _time_lock: u32,
        _taker_pub: &[u8],
        _secret_hash: &[u8],
        swap_contract_address: &Option<BytesJson>,
    ) -> TransactionFut {
        let payment_tx: UtxoTx = try_fus!(deserialize(maker_payment_tx).map_err(|e| ERRL!("{:?}", e)));
        let swap_contract_address = try_fus!(swap_contract_address.try_to_address());

        let selfi = self.clone();
        let fut = async move {
            selfi
                .refund_hash_time_locked_payment(swap_contract_address, payment_tx)
                .await
        };
        Box::new(fut.boxed().compat())
    }

    fn validate_fee(
        &self,
        fee_tx: &TransactionEnum,
        fee_addr: &[u8],
        amount: &BigDecimal,
    ) -> Box<dyn Future<Item = (), Error = String> + Send> {
        let fee_tx_hash: H256Json = match fee_tx {
            TransactionEnum::UtxoTx(tx) => tx.hash().reversed().into(),
            _ => panic!("Unexpected TransactionEnum"),
        };
        let fee_addr = try_fus!(self.contract_address_from_raw_pubkey(fee_addr));
        let expected_value = try_fus!(wei_from_big_decimal(amount, self.utxo.decimals));

        let selfi = self.clone();
        let fut = async move { selfi.validate_fee_impl(fee_tx_hash, fee_addr, expected_value).await };
        Box::new(fut.boxed().compat())
    }

    fn validate_maker_payment(
        &self,
        payment_tx: &[u8],
        time_lock: u32,
        maker_pub: &[u8],
        secret_hash: &[u8],
        amount: BigDecimal,
        swap_contract_address: &Option<BytesJson>,
    ) -> Box<dyn Future<Item = (), Error = String> + Send> {
        let payment_tx: UtxoTx = try_fus!(deserialize(payment_tx).map_err(|e| ERRL!("{:?}", e)));
        let sender = try_fus!(self.contract_address_from_raw_pubkey(maker_pub));
        let secret_hash = secret_hash.to_vec();
        let swap_contract_address = try_fus!(swap_contract_address.try_to_address());

        let selfi = self.clone();
        let fut = async move {
            selfi
                .validate_payment(
                    payment_tx,
                    time_lock,
                    sender,
                    secret_hash,
                    amount,
                    swap_contract_address,
                )
                .await
        };
        Box::new(fut.boxed().compat())
    }

    fn validate_taker_payment(
        &self,
        payment_tx: &[u8],
        time_lock: u32,
        taker_pub: &[u8],
        secret_hash: &[u8],
        amount: BigDecimal,
        swap_contract_address: &Option<BytesJson>,
    ) -> Box<dyn Future<Item = (), Error = String> + Send> {
        let swap_contract_address = try_fus!(swap_contract_address.try_to_address());
        let payment_tx: UtxoTx = try_fus!(deserialize(payment_tx).map_err(|e| ERRL!("{:?}", e)));
        let sender = try_fus!(self.contract_address_from_raw_pubkey(taker_pub));
        let secret_hash = secret_hash.to_vec();

        let selfi = self.clone();
        let fut = async move {
            selfi
                .validate_payment(
                    payment_tx,
                    time_lock,
                    sender,
                    secret_hash,
                    amount,
                    swap_contract_address,
                )
                .await
        };
        Box::new(fut.boxed().compat())
    }

    fn check_if_my_payment_sent(
        &self,
        time_lock: u32,
        _other_pub: &[u8],
        secret_hash: &[u8],
        search_from_block: u64,
        swap_contract_address: &Option<BytesJson>,
    ) -> Box<dyn Future<Item = Option<TransactionEnum>, Error = String> + Send> {
        let swap_id = qrc20_swap_id(time_lock, secret_hash);
        let swap_contract_address = try_fus!(swap_contract_address.try_to_address());

        let selfi = self.clone();
        let fut = async move {
            selfi
                .check_if_my_payment_sent_impl(swap_contract_address, swap_id, search_from_block)
                .await
        };
        Box::new(fut.boxed().compat())
    }

    fn search_for_swap_tx_spend_my(
        &self,
        time_lock: u32,
        _other_pub: &[u8],
        secret_hash: &[u8],
        tx: &[u8],
        search_from_block: u64,
        _swap_contract_address: &Option<BytesJson>,
    ) -> Result<Option<FoundSwapTxSpend>, String> {
        let tx: UtxoTx = try_s!(deserialize(tx).map_err(|e| ERRL!("{:?}", e)));

        let selfi = self.clone();
        let fut = selfi.search_for_swap_tx_spend(time_lock, secret_hash.to_vec(), tx, search_from_block);
        block_on(fut)
    }

    fn search_for_swap_tx_spend_other(
        &self,
        time_lock: u32,
        _other_pub: &[u8],
        secret_hash: &[u8],
        tx: &[u8],
        search_from_block: u64,
        _swap_contract_address: &Option<BytesJson>,
    ) -> Result<Option<FoundSwapTxSpend>, String> {
        let tx: UtxoTx = try_s!(deserialize(tx).map_err(|e| ERRL!("{:?}", e)));

        let selfi = self.clone();
        let fut = selfi.search_for_swap_tx_spend(time_lock, secret_hash.to_vec(), tx, search_from_block);
        block_on(fut)
    }

    fn extract_secret(&self, secret_hash: &[u8], spend_tx: &[u8]) -> Result<Vec<u8>, String> {
        self.extract_secret_impl(secret_hash, spend_tx)
    }
}

impl MarketCoinOps for Qrc20Coin {
    fn ticker(&self) -> &str { &self.utxo.ticker }

    fn my_address(&self) -> Result<String, String> { utxo_common::my_address(self) }

    fn my_balance(&self) -> Box<dyn Future<Item = BigDecimal, Error = String> + Send> {
        let my_address = self.my_addr_as_contract_addr();
        let params = &[Token::Address(my_address)];
        let contract_address = self.contract_address;
        let decimals = self.utxo.decimals;

        let fut = self
            .utxo
            .rpc_client
            .rpc_contract_call(ViewContractCallType::BalanceOf, &contract_address, params)
            .map_err(|e| ERRL!("{}", e))
            .and_then(move |tokens| match tokens.first() {
                Some(Token::Uint(bal)) => u256_to_big_decimal(*bal, decimals),
                Some(_) => ERR!(r#"Expected Uint as "balanceOf" result but got {:?}"#, tokens),
                None => ERR!(r#"Expected Uint as "balanceOf" result but got nothing"#),
            });
        Box::new(fut)
    }

    fn base_coin_balance(&self) -> Box<dyn Future<Item = BigDecimal, Error = String> + Send> {
        // use standard UTXO my_balance implementation that returns Qtum balance instead of QRC20
        utxo_common::my_balance(&self.utxo)
    }

    fn send_raw_tx(&self, tx: &str) -> Box<dyn Future<Item = String, Error = String> + Send> {
        utxo_common::send_raw_tx(&self.utxo, tx)
    }

    fn wait_for_confirmations(
        &self,
        tx: &[u8],
        confirmations: u64,
        requires_nota: bool,
        wait_until: u64,
        check_every: u64,
    ) -> Box<dyn Future<Item = (), Error = String> + Send> {
        let tx: UtxoTx = try_fus!(deserialize(tx).map_err(|e| ERRL!("{:?}", e)));
        let selfi = self.clone();
        let fut = async move {
            selfi
                .wait_for_confirmations_and_check_result(tx, confirmations, requires_nota, wait_until, check_every)
                .await
        };
        Box::new(fut.boxed().compat())
    }

    fn wait_for_tx_spend(
        &self,
        transaction: &[u8],
        wait_until: u64,
        from_block: u64,
        _swap_contract_address: &Option<BytesJson>,
    ) -> TransactionFut {
        let tx: UtxoTx = try_fus!(deserialize(transaction).map_err(|e| ERRL!("{:?}", e)));

        let selfi = self.clone();
        let fut = async move { selfi.wait_for_tx_spend_impl(tx, wait_until, from_block).await };
        Box::new(fut.boxed().compat())
    }

    fn tx_enum_from_bytes(&self, bytes: &[u8]) -> Result<TransactionEnum, String> {
        utxo_common::tx_enum_from_bytes(bytes)
    }

    fn current_block(&self) -> Box<dyn Future<Item = u64, Error = String> + Send> {
        utxo_common::current_block(&self.utxo)
    }

    fn address_from_pubkey_str(&self, pubkey: &str) -> Result<String, String> {
        utxo_common::address_from_pubkey_str(self, pubkey)
    }

    fn display_priv_key(&self) -> String { utxo_common::display_priv_key(&self.utxo) }
}

impl MmCoin for Qrc20Coin {
    fn is_asset_chain(&self) -> bool { utxo_common::is_asset_chain(&self.utxo) }

    fn can_i_spend_other_payment(&self) -> Box<dyn Future<Item = (), Error = String> + Send> {
        let selfi = self.clone();
        let fut = async move {
            let qtum_balance = try_s!(selfi.base_coin_balance().compat().await);
            let qtum_balance_sat = try_s!(wei_from_big_decimal(&qtum_balance, selfi.utxo.decimals));

            // other payment can be spend by `receiverSpend` that require only one output
            let gas_fee = QRC20_GAS_LIMIT_DEFAULT * QRC20_GAS_PRICE_DEFAULT;
            let min_amount: U256 = try_s!(selfi.get_qrc20_tx_fee(gas_fee).await).into();

            log!("qtum_balance " [qtum_balance_sat] " min_amount " (min_amount));
            if qtum_balance_sat < min_amount {
                // u256_to_big_decimal() is expected to return no error
                let min_amount = try_s!(u256_to_big_decimal(min_amount, selfi.utxo.decimals));
                return ERR!(
                    "Base coin balance {} is too low to cover gas fee, required {}",
                    qtum_balance,
                    min_amount,
                );
            }
            Ok(())
        };
        Box::new(fut.boxed().compat())
    }

    fn wallet_only(&self) -> bool { false }

    fn withdraw(&self, req: WithdrawRequest) -> Box<dyn Future<Item = TransactionDetails, Error = String> + Send> {
        Box::new(qrc20_withdraw(self.clone(), req).boxed().compat())
    }

    fn decimals(&self) -> u8 { utxo_common::decimals(&self.utxo) }

    fn convert_to_address(&self, from: &str, to_address_format: Json) -> Result<String, String> {
        qtum::QtumBasedCoin::convert_to_address(self, from, to_address_format)
    }

    fn validate_address(&self, address: &str) -> ValidateAddressResult { utxo_common::validate_address(self, address) }

    fn process_history_loop(&self, ctx: MmArc) { self.history_loop(ctx) }

    fn history_sync_status(&self) -> HistorySyncState { utxo_common::history_sync_status(&self.utxo) }

    /// This method is called to check our QTUM balance.
    fn get_trade_fee(&self) -> Box<dyn Future<Item = TradeFee, Error = String> + Send> {
        // `erc20Payment` may require two `approve` contract calls in worst case,
        // therefore use `QRC20_SWAP_GAS_REQUIRED` instead of `QRC20_GAS_LIMIT_DEFAULT`.
        let gas_fee = QRC20_SWAP_GAS_REQUIRED * QRC20_GAS_PRICE_DEFAULT;

        let selfi = self.clone();
        let fut = async move {
            let fee = try_s!(selfi.get_qrc20_tx_fee(gas_fee).await);
            Ok(TradeFee {
                coin: selfi.platform.clone(),
                amount: big_decimal_from_sat(fee as i64, selfi.utxo.decimals).into(),
            })
        };
        Box::new(fut.boxed().compat())
    }

    fn required_confirmations(&self) -> u64 { utxo_common::required_confirmations(&self.utxo) }

    fn requires_notarization(&self) -> bool { utxo_common::requires_notarization(&self.utxo) }

    fn set_required_confirmations(&self, confirmations: u64) {
        utxo_common::set_required_confirmations(&self.utxo, confirmations)
    }

    fn set_requires_notarization(&self, requires_nota: bool) {
        utxo_common::set_requires_notarization(&self.utxo, requires_nota)
    }

    fn my_unspendable_balance(&self) -> Box<dyn Future<Item = BigDecimal, Error = String> + Send> {
        // QRC20 cannot have unspendable balance
        Box::new(futures01::future::ok(0.into()))
    }

    fn swap_contract_address(&self) -> Option<BytesJson> {
        Some(BytesJson::from(self.swap_contract_address.0.as_ref()))
    }
}

pub fn qrc20_swap_id(time_lock: u32, secret_hash: &[u8]) -> Vec<u8> {
    let mut input = vec![];
    input.extend_from_slice(&time_lock.to_le_bytes());
    input.extend_from_slice(secret_hash);
    sha256(&input).to_vec()
}

fn contract_addr_into_rpc_format(address: &H160) -> H160Json { H160Json::from(address.0) }

#[derive(Clone, Debug, Deserialize, PartialEq, Serialize)]
pub struct Qrc20FeeDetails {
    /// Coin name
    coin: String,
    /// Standard UTXO miner fee based on transaction size
    miner_fee: BigDecimal,
    /// Gas limit in satoshi.
    gas_limit: u64,
    /// Gas price in satoshi.
    gas_price: u64,
    /// Total used gas.
    total_gas_fee: BigDecimal,
}

async fn qrc20_withdraw(coin: Qrc20Coin, req: WithdrawRequest) -> Result<TransactionDetails, String> {
    let to_addr = try_s!(UtxoAddress::from_str(&req.to));
    let is_p2pkh = to_addr.prefix == coin.utxo.pub_addr_prefix && to_addr.t_addr_prefix == coin.utxo.pub_t_addr_prefix;
    let is_p2sh = to_addr.prefix == coin.utxo.p2sh_addr_prefix
        && to_addr.t_addr_prefix == coin.utxo.p2sh_t_addr_prefix
        && coin.utxo.segwit;
    if !is_p2pkh && !is_p2sh {
        return ERR!("Address {} has invalid format", to_addr);
    }

    let _utxo_lock = UTXO_LOCK.lock().await;

    let qrc20_balance = try_s!(coin.my_balance().compat().await);

    // the qrc20_amount_sat is used only within smart contract calls
    let (qrc20_amount_sat, qrc20_amount) = if req.max {
        let amount = try_s!(wei_from_big_decimal(&qrc20_balance, coin.utxo.decimals));
        if amount.is_zero() {
            return ERR!("Balance is 0");
        }
        (amount, qrc20_balance.clone())
    } else {
        let amount_sat = try_s!(wei_from_big_decimal(&req.amount, coin.utxo.decimals));
        if amount_sat.is_zero() {
            return ERR!("The amount {} is too small", req.amount);
        }

        if req.amount > qrc20_balance {
            return ERR!(
                "The amount {} to withdraw is larger than balance {}",
                req.amount,
                qrc20_balance
            );
        }
        (amount_sat, req.amount)
    };

    let (gas_limit, gas_price) = match req.fee {
        Some(WithdrawFee::Qrc20Gas { gas_limit, gas_price }) => (gas_limit, gas_price),
        Some(_) => return ERR!("Unsupported input fee type"),
        None => (QRC20_GAS_LIMIT_DEFAULT, QRC20_GAS_PRICE_DEFAULT),
    };

    let transfer_output = try_s!(coin.transfer_output(
        qtum::contract_addr_from_utxo_addr(to_addr.clone()),
        qrc20_amount_sat,
        gas_limit,
        gas_price
    ));
    let outputs = vec![transfer_output];

    let GenerateQrc20TxResult {
        signed,
        miner_fee,
        gas_fee,
    } = try_s!(coin.generate_qrc20_transaction(outputs).await);

    let received_by_me = if to_addr == coin.utxo.my_address {
        qrc20_amount.clone()
    } else {
        0.into()
    };
    let my_balance_change = &received_by_me - &qrc20_amount;
    let my_address = try_s!(coin.my_address());
    let to_address = try_s!(coin.display_address(&to_addr));
    let fee_details = Qrc20FeeDetails {
        // QRC20 fees are paid in base platform currency (in particular Qtum)
        coin: coin.platform.clone(),
        miner_fee: utxo_common::big_decimal_from_sat(miner_fee as i64, coin.utxo.decimals),
        gas_limit,
        gas_price,
        total_gas_fee: utxo_common::big_decimal_from_sat(gas_fee as i64, coin.utxo.decimals),
    };
    Ok(TransactionDetails {
        from: vec![my_address],
        to: vec![to_address],
        total_amount: qrc20_amount.clone(),
        spent_by_me: qrc20_amount,
        received_by_me,
        my_balance_change,
        tx_hash: signed.hash().reversed().to_vec().into(),
        tx_hex: serialize(&signed).into(),
        fee_details: Some(fee_details.into()),
        block_height: 0,
        coin: coin.utxo.ticker.clone(),
        internal_id: vec![].into(),
        timestamp: now_ms() / 1000,
    })
}

/// Parse the given topic to `H160` address.
fn address_from_log_topic(topic: &str) -> Result<H160, String> {
    if topic.len() != 64 {
        return ERR!(
            "Topic {:?} is expected to be H256 encoded topic (with length of 64)",
            topic
        );
    }

    // skip the first 24 characters to parse the last 40 characters to H160.
    // https://github.com/qtumproject/qtum-electrum/blob/v4.0.2/electrum/wallet.py#L2112
    let hash = try_s!(H160Json::from_str(&topic[24..]));
    Ok(hash.0.into())
}

fn address_to_log_topic(address: &H160) -> String {
    let zeros = std::str::from_utf8(&[b'0'; 24]).expect("Expected a valid str from slice of '0' chars");
    let mut topic = format!("{:02x}", address);
    topic.insert_str(0, zeros);
    topic
}

pub struct TransferEventDetails {
    contract_address: H160,
    amount: U256,
    sender: H160,
    receiver: H160,
}

fn transfer_event_from_log(log: &LogEntry) -> Result<TransferEventDetails, String> {
    let contract_address = if log.address.starts_with("0x") {
        try_s!(qtum::contract_addr_from_str(&log.address))
    } else {
        let address = format!("0x{}", log.address);
        try_s!(qtum::contract_addr_from_str(&address))
    };

    if log.topics.len() != 3 {
        return ERR!("'Transfer' event must have 3 topics, found, {}", log.topics.len());
    }

    // https://github.com/qtumproject/qtum-electrum/blob/v4.0.2/electrum/wallet.py#L2111
    let amount = try_s!(U256::from_str(&log.data));

    // https://github.com/qtumproject/qtum-electrum/blob/v4.0.2/electrum/wallet.py#L2112
    let sender = try_s!(address_from_log_topic(&log.topics[1]));
    // https://github.com/qtumproject/qtum-electrum/blob/v4.0.2/electrum/wallet.py#L2113
    let receiver = try_s!(address_from_log_topic(&log.topics[2]));
    Ok(TransferEventDetails {
        contract_address,
        amount,
        sender,
        receiver,
    })
}<|MERGE_RESOLUTION|>--- conflicted
+++ resolved
@@ -4,15 +4,9 @@
 use crate::utxo::qtum::QtumBasedCoin;
 use crate::utxo::rpc_clients::{ElectrumClient, NativeClient, UnspentInfo, UtxoRpcClientEnum, UtxoRpcClientOps};
 use crate::utxo::utxo_common::{self, big_decimal_from_sat};
-<<<<<<< HEAD
-use crate::utxo::{qtum, sign_tx, utxo_fields_from_conf_and_request, ActualTxFee, AdditionalTxData, FeePolicy,
-                  GenerateTransactionError, RecentlySpentOutPoints, UtxoAddressFormat, UtxoCoinFields, UtxoCommonOps,
-                  UtxoTx, VerboseTransactionFrom, UTXO_LOCK};
-=======
 use crate::utxo::{coin_daemon_data_dir, qtum, sign_tx, ActualTxFee, AdditionalTxData, FeePolicy,
-                  GenerateTransactionError, UtxoAddressFormat, UtxoCoinBuilder, UtxoCoinFields, UtxoCommonOps, UtxoTx,
-                  VerboseTransactionFrom, UTXO_LOCK};
->>>>>>> b6b92825
+                  GenerateTransactionError, RecentlySpentOutPoints, UtxoAddressFormat, UtxoCoinBuilder,
+                  UtxoCoinFields, UtxoCommonOps, UtxoTx, VerboseTransactionFrom, UTXO_LOCK};
 use crate::{FoundSwapTxSpend, HistorySyncState, MarketCoinOps, MmCoin, SwapOps, TradeFee, TransactionDetails,
             TransactionEnum, TransactionFut, ValidateAddressResult, WithdrawFee, WithdrawRequest};
 use async_trait::async_trait;
@@ -162,12 +156,12 @@
             },
         };
 
-        let (confpath, rel_to_home) = if declared_confpath.starts_with("~/") {
-            (&declared_confpath[2..], true)
-        } else if declared_confpath.starts_with("USERHOME/") {
-            (&declared_confpath[9..], true)
-        } else {
-            (declared_confpath, false)
+        let (confpath, rel_to_home) = match declared_confpath.strip_prefix("~/") {
+            Some(stripped) => (stripped, true),
+            None => match declared_confpath.strip_prefix("USERHOME/") {
+                Some(stripped) => (stripped, true),
+                None => (declared_confpath, false),
+            },
         };
 
         if rel_to_home {
